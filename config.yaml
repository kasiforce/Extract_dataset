# TODO: add papers by configuration file
base_url: "https://arxiv.paperswithcode.com/api/v0/papers/"
user_name: ""
repo_name: "Extract_dataset"
max_results: 2


# file paths
download_papers_path: './papers'
papers_metadata_path: 'papers_metadata.jsonl'


<<<<<<< HEAD
# categories to search
# 列表之间用AND连接，列表内每个词用OR连接
categories:
    - cs.SE # software engineering

#论文的分类
topic:
    - Code Pre-Training
    - Code Instruction-Tuning
    - Code Alignment
    - Code Prompting
    - Code Completion
    - Code Summarization
    - Code Debug
    - Code Editing
    - Code Translation
    - Code Testing
=======
# keywords to search
# 列表之间用AND连接，列表内每个词用OR连接
keywords:
    "LLM Coding":
        filters: [["llm", "large language model"],
                  ["code generation"],
                  ] 
    "LLM Testing":
        filters: [["llm", "large language model"],
                  ["unit test", "test generation"],
                  ]
    "LLM Translation":
        filters: [["llm", "large language model"],
                  ["code translation"],
                  ]
>>>>>>> ea22a8a6
<|MERGE_RESOLUTION|>--- conflicted
+++ resolved
@@ -1,4 +1,3 @@
-# TODO: add papers by configuration file
 base_url: "https://arxiv.paperswithcode.com/api/v0/papers/"
 user_name: ""
 repo_name: "Extract_dataset"
@@ -10,7 +9,6 @@
 papers_metadata_path: 'papers_metadata.jsonl'
 
 
-<<<<<<< HEAD
 # categories to search
 # 列表之间用AND连接，列表内每个词用OR连接
 categories:
@@ -28,20 +26,3 @@
     - Code Editing
     - Code Translation
     - Code Testing
-=======
-# keywords to search
-# 列表之间用AND连接，列表内每个词用OR连接
-keywords:
-    "LLM Coding":
-        filters: [["llm", "large language model"],
-                  ["code generation"],
-                  ] 
-    "LLM Testing":
-        filters: [["llm", "large language model"],
-                  ["unit test", "test generation"],
-                  ]
-    "LLM Translation":
-        filters: [["llm", "large language model"],
-                  ["code translation"],
-                  ]
->>>>>>> ea22a8a6
